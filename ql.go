// Copyright 2013 The Go Authors. All rights reserved.
// Use of this source code is governed by a BSD-style
// license that can be found in the LICENSE file.

//LATER profile mem
//LATER profile cpu
//LATER coverage

//MAYBE CROSSJOIN (explicit form), LEFT JOIN, INNER JOIN, OUTER JOIN equivalents.

package ql

import (
	"bytes"
	"errors"
	"fmt"
	"log"
	"math/big"
	"runtime"
	"strconv"
	"strings"
	"sync"
	"time"

	"github.com/cznic/strutil"
)

// NOTE: all rset implementations must be safe for concurrent use by multiple
// goroutines.  If the do method requires any execution domain local data, they
// must be held out of the implementing instance.
var (
	_ rset = (*crossJoinRset)(nil)
	_ rset = (*distinctRset)(nil)
	_ rset = (*groupByRset)(nil)
	_ rset = (*orderByRset)(nil)
	_ rset = (*selectRset)(nil)
	_ rset = (*selectStmt)(nil)
	_ rset = (*tableRset)(nil)
	_ rset = (*whereRset)(nil)
)

const gracePeriod = time.Second

const (
	stDisabled = iota
	stIdle
	stCollecting
	stIdleArmed
	stCollectingArmed
	stCollectingTriggered
)

const (
	noNames = iota
	returnNames
	onlyNames
)

// List represents a group of compiled statements.
type List struct {
	l      []stmt
	params int
}

// String implements fmt.Stringer
func (l List) String() string {
	var b bytes.Buffer
	f := strutil.IndentFormatter(&b, "\t")
	for _, s := range l.l {
		switch s.(type) {
		case beginTransactionStmt:
			f.Format("%s\n%i", s)
		case commitStmt, rollbackStmt:
			f.Format("%u%s\n", s)
		default:
			f.Format("%s\n", s)
		}
	}
	return b.String()
}

type rset interface {
	do(ctx *execCtx, onlyNames bool, f func(id interface{}, data []interface{}) (more bool, err error)) error
}

type recordset struct {
	ctx *execCtx
	rset
}

func (r recordset) Do(names bool, f func(data []interface{}) (more bool, err error)) (err error) {
	nm := noNames
	if names {
		nm = returnNames
	}
	return r.ctx.db.do(r, nm, f)
}

func (r recordset) Fields() (names []string, err error) {
	err = r.ctx.db.do(
		r,
		onlyNames,
		func(data []interface{}) (more bool, err error) {
			for _, v := range data {
				s, ok := v.(string)
				if !ok {
					return false, fmt.Errorf("got %T(%v), expected string (RecordSet.Fields)", v, v)
				}
				names = append(names, s)
			}
			return false, nil
		},
	)
	return
}

type groupByRset struct {
	colNames []string
	src      rset
}

func (r *groupByRset) do(ctx *execCtx, onlyNames bool, f func(id interface{}, data []interface{}) (more bool, err error)) (err error) {
	t, err := ctx.db.store.CreateTemp(true)
	if err != nil {
		return
	}

	defer func() {
		if derr := t.Drop(); derr != nil && err == nil {
			err = derr
		}
	}()

	var flds []*fld
	var gcols []*col
	var cols []*col
	ok := false
	k := make([]interface{}, len(r.colNames)) //LATER optimize when len(r.cols) == 0
	if err = r.src.do(ctx, onlyNames, func(rid interface{}, in []interface{}) (more bool, err error) {
		if ok {
			infer(in, &cols)
			for i, c := range gcols {
				k[i] = in[c.index]
			}
			h0, err := t.Get(k)
			if err != nil {
				return false, err
			}

			var h int64
			if len(h0) != 0 {
				h, _ = h0[0].(int64)
			}
			nh, err := t.Create(append([]interface{}{h, nil}, in...)...)
			if err != nil {
				return false, err
			}

			for i, c := range gcols {
				k[i] = in[c.index]
			}
			err = t.Set(k, []interface{}{nh})
			if err != nil {
				return false, err
			}

			return true, nil
		}

		ok = true
		flds = in[0].([]*fld)
		for _, c := range r.colNames {
			i := findFldIndex(flds, c)
			if i < 0 {
				return false, fmt.Errorf("unknown column %s", c)
			}

			gcols = append(gcols, &col{name: c, index: i})
		}
		return !onlyNames, nil
	}); err != nil {
		return
	}

	if onlyNames {
		_, err := f(nil, []interface{}{flds})
		return err
	}

	it, err := t.SeekFirst()
	if err != nil {
		return noEOF(err)
	}

	for i, v := range flds {
		cols[i].name = v.name
		cols[i].index = i
	}

	var data []interface{}
	var more bool
	for more, err = f(nil, []interface{}{t, cols}); more && err == nil; more, err = f(nil, data) {
		_, data, err = it.Next()
		if err != nil {
			return noEOF(err)
		}
	}
	return err
}

// TCtx represents transaction context. It enables to execute multiple
// statement lists in the same context. The same context guarantees the state
// of the DB cannot change in between the separated executions.
//
// LastInsertID
//
// LastInsertID is updated by INSERT INTO statements. The value considers
// performed ROLLBACK statements, if any, even though roll backed IDs are not
// reused. QL clients should treat the field as read only.
//
// RowsAffected
//
// RowsAffected is updated by INSERT INTO, DELETE FROM and UPDATE statements.
// The value does not (yet) consider any ROLLBACK statements involved.  QL
// clients should treat the field as read only.
type TCtx struct {
	LastInsertID int64
	RowsAffected int64
}

// NewRWCtx returns a new read/write transaction context.  NewRWCtx is safe for
// concurrent use by multiple goroutines, every one of them will get a new,
// unique conext.
func NewRWCtx() *TCtx { return &TCtx{} }

// Recordset is a result of a select statment. It can call a user function for
// every row (record) in the set using the Do method.
//
// Recordsets can be safely reused. Evaluation of the rows is performed lazily.
// Every invocation of Do will see the current, potentially actualized data.
//
// Do
//
// Do will call f for every row (record) in the Recordset.
//
// If f returns more == false or err != nil then f will not be called for any
// remaining rows in the set and the err value is returned from Do.
//
// If names == true then f is firstly called with a virtual row
// consisting of field (column) names of the RecordSet.
//
// Do is executed in a read only context and performs a RLock of the
// database.
//
// Do is safe for concurrent use by multiple goroutines.
//
// Fields
//
// The only reliable way, in the general case, how to get field names of a
// recordset is to execute the Do method with the names parameter set to true.
// Any SELECT can return different fields on different runs, provided the
// columns of some of the underlying tables involved were altered in between
// and the query sports the SELECT * form.  Then the fields are not really
// known until the first query result row materializes.  The problem is that
// some queries can be costly even before that first row is computed.  If only
// the field names is what is required in some situation then executing such
// costly query could be prohibitively expensive.
//
// The Fields method provides an alternative. It computes the recordset fields
// while ignoring table data, WHERE clauses, predicates and without evaluating
// any expressions nor any functions.
//
// The result of Fields can be obviously imprecise if tables are altered before
// running Do later. In exchange, calling Fields is cheap - compared to
// actually computing a first row of a query having, say cross joins on n
// relations (1^n is always 1, n ∈ N).
type Recordset interface {
	Do(names bool, f func(data []interface{}) (more bool, err error)) error
	Fields() (names []string, err error)
}

type assignment struct {
	colName string
	expr    expression
}

func (a *assignment) String() string {
	return fmt.Sprintf("%s=%s", a.colName, a.expr)
}

type distinctRset struct {
	src rset
}

func (r *distinctRset) do(ctx *execCtx, onlyNames bool, f func(id interface{}, data []interface{}) (more bool, err error)) (err error) {
	t, err := ctx.db.store.CreateTemp(true)
	if err != nil {
		return
	}

	defer func() {
		if derr := t.Drop(); derr != nil && err == nil {
			err = derr
		}
	}()

	var flds []*fld
	ok := false
	if err = r.src.do(ctx, onlyNames, func(id interface{}, in []interface{}) (more bool, err error) {
		if ok {
			if err = t.Set(in, nil); err != nil {
				return false, err
			}

			return true, nil
		}

		flds = in[0].([]*fld)
		ok = true
		return true && !onlyNames, nil
	}); err != nil {
		return
	}

	if onlyNames {
		_, err := f(nil, []interface{}{flds})
		return noEOF(err)
	}

	it, err := t.SeekFirst()
	if err != nil {
		return noEOF(err)
	}

	var data []interface{}
	var more bool
	for more, err = f(nil, []interface{}{flds}); more && err == nil; more, err = f(nil, data) {
		data, _, err = it.Next()
		if err != nil {
			return noEOF(err)
		}
	}
	return err
}

type orderByRset struct {
	asc bool
	by  []expression
	src rset
}

func (r *orderByRset) String() string {
	a := make([]string, len(r.by))
	for i, v := range r.by {
		a[i] = v.String()
	}
	s := strings.Join(a, ", ")
	if !r.asc {
		s += " DESC"
	}
	return s
}

func (r *orderByRset) do(ctx *execCtx, onlyNames bool, f func(id interface{}, data []interface{}) (more bool, err error)) (err error) {
	t, err := ctx.db.store.CreateTemp(r.asc)
	if err != nil {
		return
	}

	defer func() {
		if derr := t.Drop(); derr != nil && err == nil {
			err = derr
		}
	}()

	m := map[interface{}]interface{}{}
	var flds []*fld
	ok := false
	k := make([]interface{}, len(r.by)+1)
	id := int64(-1)
	if err = r.src.do(ctx, onlyNames, func(rid interface{}, in []interface{}) (more bool, err error) {
		id++
		if ok {
			for i, fld := range flds {
				if nm := fld.name; nm != "" {
					m[nm] = in[i]
				}
			}
			m["$id"] = rid
			for i, expr := range r.by {
				val, err := expr.eval(m, ctx.arg)
				if err != nil {
					return false, err
				}

				if val != nil {
					val, ordered, err := isOrderedType(val)
					if err != nil {
						return false, err
					}

					if !ordered {
						return false, fmt.Errorf("cannot order by %v (type %T)", val, val)

					}
				}

				k[i] = val
			}
			k[len(r.by)] = id
			if err = t.Set(k, in); err != nil {
				return false, err
			}

			return true, nil
		}

		ok = true
		flds = in[0].([]*fld)
		return true && !onlyNames, nil
	}); err != nil {
		return
	}

	if onlyNames {
		_, err = f(nil, []interface{}{flds})
		return noEOF(err)
	}

	it, err := t.SeekFirst()
	if err != nil {
		return noEOF(err)
	}

	var data []interface{}
	var more bool
	for more, err = f(nil, []interface{}{flds}); more && err == nil; more, err = f(nil, data) {
		_, data, err = it.Next()
		if err != nil {
			return noEOF(err)
		}
	}
	return
}

var nowhere = &whereRset{}

type whereRset struct {
	expr expression
	src  rset
}

func (r *whereRset) do(ctx *execCtx, onlyNames bool, f func(id interface{}, data []interface{}) (more bool, err error)) (err error) {
	m := map[interface{}]interface{}{}
	var flds []*fld
	ok := false
	return r.src.do(ctx, onlyNames, func(rid interface{}, in []interface{}) (more bool, err error) {
		if ok {
			for i, fld := range flds {
				if nm := fld.name; nm != "" {
					m[nm] = in[i]
				}
			}
			m["$id"] = rid
			val, err := r.expr.eval(m, ctx.arg)
			if err != nil {
				return false, err
			}

			if val == nil {
				return true, nil
			}

			x, ok := val.(bool)
			if !ok {
				return false, fmt.Errorf("invalid WHERE expression %s (value of type %T)", val, val)
			}

			if !x {
				return true, nil
			}

			return f(rid, in)
		}

		flds = in[0].([]*fld)
		ok = true
		m, err := f(nil, in)
		return m && !onlyNames, err
	})
}

type selectRset struct {
	flds []*fld
	src  rset
}

func (r *selectRset) doGroup(grp *groupByRset, ctx *execCtx, onlyNames bool, f func(id interface{}, data []interface{}) (more bool, err error)) (err error) {
	if onlyNames {
		if len(r.flds) != 0 {
			_, err := f(nil, []interface{}{r.flds})
			return err
		}

		return grp.do(ctx, true, f)
	}

	var t temp
	var cols []*col
	out := make([]interface{}, len(r.flds))
	ok := false
	rows := 0
	if err = r.src.do(ctx, onlyNames, func(rid interface{}, in []interface{}) (more bool, err error) {
		if ok {
			h := in[0].(int64)
			m := map[interface{}]interface{}{}
			for h != 0 {
				in, err = t.Read(nil, h, cols...)
				if err != nil {
					return false, err
				}

				rec := in[2:]
				for i, c := range cols {
					if nm := c.name; nm != "" {
						m[nm] = rec[i]
					}
				}
				m["$id"] = rid
				for _, fld := range r.flds {
					if _, err = fld.expr.eval(m, ctx.arg); err != nil {
						return false, err
					}
				}

				h = in[0].(int64)
			}
			m["$agg"] = true
			for i, fld := range r.flds {
				if out[i], err = fld.expr.eval(m, ctx.arg); err != nil {
					return false, err
				}
			}
			rows++
			return f(nil, out)
		}

		ok = true
		rows++
		t = in[0].(temp)
		cols = in[1].([]*col)
		if len(r.flds) == 0 {
			r.flds = make([]*fld, len(cols))
			for i, v := range cols {
				r.flds[i] = &fld{expr: &ident{v.name}, name: v.name}
			}
			out = make([]interface{}, len(r.flds))
		}
		m, err := f(nil, []interface{}{r.flds})
		return m && !onlyNames, err
	}); err != nil || onlyNames {
		return
	}

	switch rows {
	case 0:
		more, err := f(nil, []interface{}{r.flds})
		if !more || err != nil {
			return err
		}

		fallthrough
	case 1:
		m := map[interface{}]interface{}{"$agg0": true} // aggregate empty record set
		for i, fld := range r.flds {
			if out[i], err = fld.expr.eval(m, ctx.arg); err != nil {
				return
			}
		}
		_, err = f(nil, out)
	}
	return
}

func (r *selectRset) do(ctx *execCtx, onlyNames bool, f func(id interface{}, data []interface{}) (more bool, err error)) (err error) {
	if grp, ok := r.src.(*groupByRset); ok {
		return r.doGroup(grp, ctx, onlyNames, f)
	}

	if len(r.flds) == 0 {
		return r.src.do(ctx, onlyNames, f)
	}

	if onlyNames {
		_, err := f(nil, []interface{}{r.flds})
		return err
	}

	var flds []*fld
	m := map[interface{}]interface{}{}
	out := make([]interface{}, len(r.flds))
	ok := false
	return r.src.do(ctx, onlyNames, func(rid interface{}, in []interface{}) (more bool, err error) {
		if ok {
			for i, fld := range flds {
				if nm := fld.name; nm != "" {
					m[nm] = in[i]
				}
			}
			m["$id"] = rid
			for i, fld := range r.flds {
				if out[i], err = fld.expr.eval(m, ctx.arg); err != nil {
					return false, err
				}
			}
			m, err := f(rid, out)
			return m, err

		}

		ok = true
		flds = in[0].([]*fld)
		m, err := f(nil, []interface{}{r.flds})
		return m && !onlyNames, err
	})
}

type tableRset string

func (r tableRset) do(ctx *execCtx, onlyNames bool, f func(id interface{}, data []interface{}) (more bool, err error)) (err error) {
	t, ok := ctx.db.root.tables[string(r)]
	if !ok {
		return fmt.Errorf("table %s does not exist", r)
	}

	m, err := f(nil, []interface{}{t.flds()})
	if onlyNames {
		return err
	}

	if !m || err != nil {
		return
	}

	cols := t.cols
	ncols := len(cols)
	h, store := t.head, t.store
	for h != 0 {
		rec, err := store.Read(nil, h, cols...)
		if err != nil {
			return err
		}

		h = rec[0].(int64)
		if n := ncols + 2 - len(rec); n > 0 {
			rec = append(rec, make([]interface{}, n)...)
		}

		for i, c := range cols {
			if x := c.index; 2+x < len(rec) {
				rec[2+i] = rec[2+x]
			}
		}
		m, err := f(rec[1], rec[2:2+ncols]) // 0:next, 1:id
		if !m || err != nil {
			return err
		}
	}
	return
}

type crossJoinRset struct {
	sources []interface{}
}

func (r *crossJoinRset) String() string {
	a := make([]string, len(r.sources))
	for i, pair0 := range r.sources {
		pair := pair0.([]interface{})
		qualifier := pair[1].(string)
		switch x := pair[0].(type) {
		case string: // table name
			a[i] = x
		case *selectStmt:
			switch {
			case qualifier == "":
				a[i] = fmt.Sprintf("(%s)", x)
			default:
				a[i] = fmt.Sprintf("(%s) AS %s", x, qualifier)
			}
		default:
			log.Panic("internal error")
		}
	}
	return strings.Join(a, ", ")
}

func (r *crossJoinRset) do(ctx *execCtx, onlyNames bool, f func(id interface{}, data []interface{}) (more bool, err error)) (err error) {
	rsets := make([]rset, len(r.sources))
	qualifiers := make([]string, len(r.sources))
	for i, pair0 := range r.sources {
		pair := pair0.([]interface{})
		qualifier := pair[1].(string)
		switch x := pair[0].(type) {
		case string: // table name
			rsets[i] = tableRset(x)
			if qualifier == "" {
				qualifier = x
			}
		case *selectStmt:
			rsets[i] = x
		default:
			log.Panic("internal error")
		}
		qualifiers[i] = qualifier
	}

	if len(rsets) == 1 {
		return rsets[0].do(ctx, onlyNames, f)
	}

	var flds []*fld
	fldsSent := false
	iq := 0
	stop := false
	var g func([]interface{}, []rset) error
	g = func(prefix []interface{}, rsets []rset) (err error) {
		rset := rsets[0]
		rsets = rsets[1:]
		ok := false
		return rset.do(ctx, onlyNames, func(id interface{}, in []interface{}) (more bool, err error) {
			if onlyNames && fldsSent {
				stop = true
				return false, nil
			}

			if ok {
				if len(rsets) != 0 {
					return true, g(append(prefix, in...), rsets)
				}

				m, err := f(nil, append(prefix, in...))
				if !m {
					stop = true
				}
				return m && !stop, err
			}

			ok = true
			if !fldsSent {
				f0 := in[0].([]*fld)
				q := qualifiers[iq]
				for i, elem := range f0 {
					nf := &fld{}
					*nf = *elem
					switch {
					case q == "":
						nf.name = ""
					case nf.name != "":
						nf.name = fmt.Sprintf("%s.%s", qualifiers[iq], nf.name)
					}
					f0[i] = nf
				}
				iq++
				flds = append(flds, f0...)
			}
			if len(rsets) == 0 && !fldsSent {
				fldsSent = true
				more, err = f(nil, []interface{}{flds})
				if !more {
					stop = true
				}
				return more && !stop, err
			}

			return !stop, nil
		})
	}
	return g(nil, rsets)
}

type fld struct {
	expr expression
	name string
}

func findFldIndex(fields []*fld, name string) int {
	for i, f := range fields {
		if f.name == name {
			return i
		}
	}

	return -1
}

func findFld(fields []*fld, name string) (f *fld) {
	for _, f = range fields {
		if f.name == name {
			return
		}
	}

	return nil
}

type col struct {
	index int
	name  string
	typ   int
}

func findCol(cols []*col, name string) (c *col) {
	for _, c = range cols {
		if c.name == name {
			return
		}
	}

	return nil
}

func (f *col) typeCheck(x interface{}) (ok bool) { //NTYPE
	switch x.(type) {
	case nil:
		return true
	case bool:
		return f.typ == qBool
	case complex64:
		return f.typ == qComplex64
	case complex128:
		return f.typ == qComplex128
	case float32:
		return f.typ == qFloat32
	case float64:
		return f.typ == qFloat64
	case int8:
		return f.typ == qInt8
	case int16:
		return f.typ == qInt16
	case int32:
		return f.typ == qInt32
	case int64:
		return f.typ == qInt64
	case string:
		return f.typ == qString
	case uint8:
		return f.typ == qUint8
	case uint16:
		return f.typ == qUint16
	case uint32:
		return f.typ == qUint32
	case uint64:
		return f.typ == qUint64
	case []byte:
		return f.typ == qBlob
	case *big.Int:
		return f.typ == qBigInt
	case *big.Rat:
		return f.typ == qBigRat
	case time.Time:
		return f.typ == qTime
	case time.Duration:
		return f.typ == qDuration
	case chunk:
		return true // was checked earlier
	}
	return
}

func cols2meta(f []*col) (s string) {
	a := []string{}
	for _, f := range f {
		a = append(a, string(f.typ)+f.name)
	}
	return strings.Join(a, "|")
}

// DB represent the database capable of executing QL statements.
type DB struct {
	cc    *TCtx // Current transaction context
	mu    sync.Mutex
	nest  int // ACID FSM
	root  *root
	rw    bool // DB FSM
	rwmu  sync.RWMutex
	state int
	store storage
	timer *time.Timer
	tnl   int // Transaction nesting level
}

func newDB(store storage) (db *DB, err error) {
	db0 := &DB{
		state: stDisabled,
		store: store,
	}
	if db0.root, err = newRoot(store); err != nil {
		return
	}

	if store.Acid() {
		// Ensure GOMAXPROCS > 1, required for ACID FSM
		if n := runtime.GOMAXPROCS(0); n < 2 {
			runtime.GOMAXPROCS(2)
		}
		db0.state = stIdle
	}
	return db0, nil
}

// Name returns the name of the DB.
func (db *DB) Name() string { return db.store.Name() }

// Run compiles and executes a statement list.  It returns, if applicable, a
// RecordSet slice and/or an index and error.
//
// For more details please see DB.Execute
//
// Run is safe for concurrent use by multiple goroutines.
func (db *DB) Run(ctx *TCtx, ql string, arg ...interface{}) (rs []Recordset, index int, err error) {
	l, err := Compile(ql)
	if err != nil {
		return nil, -1, err
	}

	return db.Execute(ctx, l, arg...)
}

// Compile parses the ql statements from src and returns a compiled list for
// DB.Execute or an error if any.
//
// Compile is safe for concurrent use by multiple goroutines.
func Compile(src string) (List, error) {
	l := newLexer(src)
	if yyParse(l) != 0 {
		return List{}, l.errs[0]
	}

	return List{l.list, l.params}, nil
}

// MustCompile is like Compile but panics if the ql statements in src cannot be
// compiled. It simplifies safe initialization of global variables holding
// compiled statement lists for DB.Execute.
//
// MustCompile is safe for concurrent use by multiple goroutines.
func MustCompile(src string) List {
	list, err := Compile(src)
	if err != nil {
		panic("ql: Compile(" + strconv.Quote(src) + "): " + err.Error()) // panic ok here
	}

	return list
}

// Execute executes statements in a list while substituting QL paramaters from
// arg.
//
// The resulting []Recordset corresponds to the SELECT FROM statements in the
// list.
//
// If err != nil then index is the zero based index of the failed QL statement.
// Empty statements do not count.
//
// The FSM STT describing the relations between DB states, statements and the
// ctx parameter.
//
//  +-----------+---------------------+------------------+------------------+------------------+
//  |\  Event   |                     |                  |                  |                  |
//  | \-------\ |     BEGIN           |                  |                  |    Other         |
//  |   State  \|     TRANSACTION     |      COMMIT      |     ROLLBACK     |    statement     |
//  +-----------+---------------------+------------------+------------------+------------------+
//  | RD        | if PC == nil        | return error     | return error     | DB.RLock         |
//  |           |     return error    |                  |                  | Execute(1)       |
//  | CC == nil |                     |                  |                  | DB.RUnlock       |
//  | TNL == 0  | DB.Lock             |                  |                  |                  |
//  |           | CC = PC             |                  |                  |                  |
//  |           | TNL++               |                  |                  |                  |
//  |           | DB.BeginTransaction |                  |                  |                  |
//  |           | State = WR          |                  |                  |                  |
//  +-----------+---------------------+------------------+------------------+------------------+
//  | WR        | if PC == nil        | if PC != CC      | if PC != CC      | if PC == nil     |
//  |           |     return error    |     return error |     return error |     DB.Rlock     |
//  | CC != nil |                     |                  |                  |     Execute(1)   |
//  | TNL != 0  | if PC != CC         | DB.Commit        | DB.Rollback      |     RUnlock      |
//  |           |     DB.Lock         | TNL--            | TNL--            | else if PC != CC |
//  |           |     CC = PC         | if TNL == 0      | if TNL == 0      |     return error |
//  |           |                     |     CC = nil     |     CC = nil     | else             |
//  |           | TNL++               |     State = RD   |     State = RD   |     Execute(2)   |
//  |           | DB.BeginTransaction |     DB.Unlock    |     DB.Unlock    |                  |
//  +-----------+---------------------+------------------+------------------+------------------+
//  CC: Curent transaction context
//  PC: Passed transaction context
//  TNL: Transaction nesting level
//
// Lock, Unlock, RLock, RUnlock semantics above are the same as in
// sync.RWMutex.
//
// (1): Statement list is executed outside of a transaction. Attempts to update
// the DB will fail, the execution context is read-only. Other statements with
// read only context will execute concurrently. If any statement fails, the
// execution of the statement list is aborted.
//
// Note that the RLock/RUnlock surrounds every single "other" statement when it
// is executed outside of a transaction. If read consistency is required by a
// list of more than one statement then an explicit BEGIN TRANSACTION / COMMIT
// or ROLLBACK wrapper must be provided. Otherwise the state of the DB may
// change in between executing any two out-of-transaction statements.
//
// (2): Statement list is executed inside an isolated transaction. Execution of
// statements can update the DB, the execution context is read-write. If any
// statement fails, the execution of the statement list is aborted and the DB
// is automatically rolled back to the TNL which was active before the start of
// execution of the statement list.
//
// Execute is safe for concurrent use by multiple goroutines, but one must
// consider the blocking issues as discussed above.
//
// ACID
//
// Atomicity: Transactions are atomic. Transactions can be nested. Commit or
// rollbacks work on the current transaction level. Transactions are made
// persistent only on the top level commit. Reads made from within an open
// transaction are dirty reads.
//
// Consistency: Transactions bring the DB from one structurally consistent
// state to other structurally consistent state.
//
// Isolation: Transactions are isolated. Isolation is implemented by
// serialization.
//
// Durability: Transactions are durable. A two phase commit protocol and a
// write ahead log is used. Database is recovered after a crash from the write
// ahead log automatically on open.
func (db *DB) Execute(ctx *TCtx, l List, arg ...interface{}) (rs []Recordset, index int, err error) {
	tnl0 := -1
	if ctx != nil {
		ctx.LastInsertID, ctx.RowsAffected = 0, 0
	}

	var s stmt
	for index, s = range l.l {
		r, err := db.run1(ctx, &tnl0, s, arg...)
		if err != nil {
			for tnl0 >= 0 && db.tnl > tnl0 {
				if _, e2 := db.run1(ctx, &tnl0, rollbackStmt{}); e2 != nil {
					err = e2
				}
			}
			return rs, index, err
		}

		if r != nil {
			rs = append(rs, r)
		}
	}
	return
}

func (db *DB) run1(pc *TCtx, tnl0 *int, s stmt, arg ...interface{}) (rs Recordset, err error) {
	db.mu.Lock()
	switch db.rw {
	case false:
		switch s.(type) {
		case beginTransactionStmt:
			defer db.mu.Unlock()
			if pc == nil {
				return nil, errors.New("BEGIN TRANSACTION: cannot start a transaction in nil TransactionCtx")
			}

			if err = db.store.BeginTransaction(); err != nil {
				return
			}

			db.beginTransaction()
			db.rwmu.Lock()
			db.cc = pc
			*tnl0 = db.tnl // 0
			db.tnl++
			db.rw = true
			return
		case commitStmt:
			defer db.mu.Unlock()
			return nil, errCommitNotInTransaction
		case rollbackStmt:
			defer db.mu.Unlock()
			return nil, errRollbackNotInTransaction
		default:
			if s.isUpdating() {
				db.mu.Unlock()
				return nil, fmt.Errorf("attempt to update the DB outside of a transaction")
			}

			db.rwmu.RLock() // can safely grab before Unlock
			db.mu.Unlock()
			defer db.rwmu.RUnlock()
			return s.exec(&execCtx{db, arg}) // R/O tctx
		}
	default: // case true:
		switch s.(type) {
		case beginTransactionStmt:
			defer db.mu.Unlock()

			if pc == nil {
				return nil, errBeginTransNoCtx
			}

			if pc != db.cc {
				for db.rw == true {
					db.mu.Unlock() // Transaction isolation
					db.mu.Lock()
				}

				db.rw = true
				db.rwmu.Lock()
				*tnl0 = db.tnl // 0
			}

			if err = db.store.BeginTransaction(); err != nil {
				return
			}

			db.beginTransaction()
			db.cc = pc
			db.tnl++
			return
		case commitStmt:
			defer db.mu.Unlock()
			if pc != db.cc {
				return nil, fmt.Errorf("invalid passed transaction context")
			}

			db.commit()
			err = db.store.Commit()
			db.tnl--
			if db.tnl != 0 {
				return
			}

			db.cc = nil
			db.rw = false
			db.rwmu.Unlock()
			return
		case rollbackStmt:
			defer db.mu.Unlock()
			defer func() { pc.LastInsertID = db.root.lastInsertID }()
			if pc != db.cc {
				return nil, fmt.Errorf("invalid passed transaction context")
			}

			db.rollback()
			err = db.store.Rollback()
			db.tnl--
			if db.tnl != 0 {
				return
			}

			db.cc = nil
			db.rw = false
			db.rwmu.Unlock()
			return
		default:
			if pc == nil {
				if s.isUpdating() {
					db.mu.Unlock()
					return nil, fmt.Errorf("attempt to update the DB outside of a transaction")
				}

				db.mu.Unlock() // must Unlock before RLock
				db.rwmu.RLock()
				defer db.rwmu.RUnlock()
				return s.exec(&execCtx{db, arg})
			}

			defer db.mu.Unlock()
			defer func() { pc.LastInsertID = db.root.lastInsertID }()
			if pc != db.cc {
				return nil, fmt.Errorf("invalid passed transaction context")
			}

			if !s.isUpdating() {
				return s.exec(&execCtx{db, arg})
			}

			if err = db.enter(); err != nil {
				return
			}

			if rs, err = s.exec(&execCtx{db, arg}); err != nil {
				db.leave()
				return
			}

			return rs, db.leave()
		}
	}
}

func (db *DB) enter() (err error) {
	switch db.state {
	case stDisabled: // nop
	case stIdle:
		db.nest = 1
		db.state = stCollecting
		db.timer = time.AfterFunc(gracePeriod, db.timeout)
		return db.store.BeginTransaction()
	case stCollecting, stCollectingArmed, stCollectingTriggered:
		db.nest++
	case stIdleArmed:
		db.nest = 1
		db.state = stCollectingArmed
	}
	return
}

func (db *DB) leave() (err error) {
	switch db.state {
	case stDisabled: // nop
	case stCollecting, stCollectingArmed:
		db.nest--
		if db.nest == 0 {
			db.state = stIdleArmed
		}
	case stCollectingTriggered:
		db.nest--
		if db.nest == 0 {
			db.state = stIdle
			return db.store.Commit()
		}
	default:
		log.Panic("internal error")
	}
	return
}

func (db *DB) timeout() {
	db.mu.Lock()
	defer db.mu.Unlock()

	if db.store == nil {
		return
	}

	switch db.state {
	case stCollecting, stCollectingArmed:
		db.state = stCollectingTriggered
	case stIdleArmed:
		db.store.Commit()
		db.state = stIdle
	default:
		log.Panic("internal error")
	}
}

// Close will close the DB. Successful Close is idempotent.
func (db *DB) Close() (err error) {
	db.mu.Lock()
	defer db.mu.Unlock()
	if db.store == nil {
		return
	}

	switch db.state {
	case stDisabled, stIdle: // nop
	case stIdleArmed:
		errSet(&err, db.store.Commit())
	default:
		return fmt.Errorf("close: open transaction")
	}

	if db.timer != nil {
		db.timer.Stop()
	}
	errSet(&err, db.store.Close())
	db.root, db.store = nil, nil
	return
}

func (db *DB) do(r recordset, names int, f func(data []interface{}) (more bool, err error)) (err error) {
	db.mu.Lock()
	switch db.rw {
	case false:
		db.rwmu.RLock() // can safely grab before Unlock
		db.mu.Unlock()
	case true:
		db.mu.Unlock() // must Unlock before RLock
		db.rwmu.RLock()
	}

	defer db.rwmu.RUnlock()
	ok := false
	return r.do(r.ctx, names == onlyNames, func(id interface{}, data []interface{}) (more bool, err error) {
		if ok {
			if err = expand(data); err != nil {
				return
			}

			return f(data)
		}

		ok = true
		done := false
		switch names {
		case noNames:
			return true, nil
		case onlyNames:
			done = true
			fallthrough
		default: // returnNames
			flds := data[0].([]*fld)
			a := make([]interface{}, len(flds))
			for i, v := range flds {
				a[i] = v.name
			}
			more, err := f(a)
			return more && !done, err

		}
	})
}

<<<<<<< HEAD
func (db *DB) beginTransaction() { //LATER smaller undo info (CRUD Tx)
=======
func (db *DB) beginTransaction() { //TODO Rewrite, must use much smaller undo info!
>>>>>>> 980f161c
	p := db.root
	r := &root{}
	*r = *p
	r.parent = p
	a := make([]*table, 0, len(p.tables))
	r.tables = make(map[string]*table, len(p.tables))
	for k, v := range p.tables {
		c := v.clone()
		a = append(a, c)
		r.tables[k] = c
	}
	for i := 0; i < len(a)-1; i++ {
		l, p := a[i], a[i+1]
		l.tnext = p
		p.tprev = l
	}
	if len(a) != 0 {
		r.thead = a[0]
	}
	db.root = r
}

func (db *DB) rollback() {
	db.root = db.root.parent
}

func (db *DB) commit() {
	db.root.parent = db.root.parent.parent
}

// Type represents a QL type (bigint, int, string, ...)
type Type int

// Values of ColumnInfo.Type.
const (
	BigInt     Type = qBigInt
	BigRat          = qBigRat
	Blob            = qBlob
	Bool            = qBool
	Complex128      = qComplex128
	Complex64       = qComplex64
	Duration        = qDuration
	Float32         = qFloat32
	Float64         = qFloat64
	Int16           = qInt16
	Int32           = qInt32
	Int64           = qInt64
	Int8            = qInt8
	String          = qString
	Time            = qTime
	Uint16          = qUint16
	Uint32          = qUint32
	Uint64          = qUint64
	Uint8           = qUint8
)

// String implements fmt.Stringer.
func (t Type) String() string {
	return typeStr(int(t))
}

// ColumnInfo provides meta data describing a table column.
type ColumnInfo struct {
	Name string // Column name.
	Type Type   // Column type (BigInt, BigRat, ...).
}

// TableInfo provides meta data describing a DB table.
type TableInfo struct {
	Name    string       // Table name.
	Columns []ColumnInfo // Table schema.
}

// DbInfo provides meta data describing a DB.
type DbInfo struct {
	Name   string      // DB name.
	Tables []TableInfo // Tables in the DB.
}

// Info provides meta data describing a DB or an error if any. It locks the DB
// to obtain the result.
func (db *DB) Info() (r *DbInfo, err error) {
	db.mu.Lock()
	defer db.mu.Unlock()

	r = &DbInfo{Name: db.Name()}
	for nm, t := range db.root.tables {
		ti := TableInfo{Name: nm}
		for _, c := range t.cols {
			ti.Columns = append(ti.Columns, ColumnInfo{Name: c.name, Type: Type(c.typ)})
		}
		r.Tables = append(r.Tables, ti)
	}
	return
}<|MERGE_RESOLUTION|>--- conflicted
+++ resolved
@@ -1320,11 +1320,7 @@
 	})
 }
 
-<<<<<<< HEAD
-func (db *DB) beginTransaction() { //LATER smaller undo info (CRUD Tx)
-=======
 func (db *DB) beginTransaction() { //TODO Rewrite, must use much smaller undo info!
->>>>>>> 980f161c
 	p := db.root
 	r := &root{}
 	*r = *p
