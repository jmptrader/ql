--- conflicted
+++ resolved
@@ -5394,7 +5394,6 @@
 [5 false]
 [6 true]
 [7 false]
-<<<<<<< HEAD
 [8 <nil>]
 [9 <nil>]
 [10 <nil>]
@@ -5492,9 +5491,8 @@
 SELECT * FROM t;
 |li
 [42]
-=======
-
--- 492 // new spec rule: table must have at least 1 column
+
+-- 501 // new spec rule: table must have at least 1 column
 BEGIN TRANSACTION;
 	CREATE TABLE t (c int);
 COMMIT;
@@ -5504,7 +5502,7 @@
 SELECT * FROM t;
 ||cannot drop.*column
 
--- 493 // fixed bug
+-- 502 // fixed bug
 BEGIN TRANSACTION;
 	CREATE TABLE t (c int, s string);
 COMMIT;
@@ -5514,7 +5512,7 @@
 SELECT * FROM t;
 |?c, ?s
 
--- 494 // fixed bug
+-- 503 // fixed bug
 BEGIN TRANSACTION;
 	CREATE TABLE t (c int, s string);
 COMMIT;
@@ -5524,7 +5522,7 @@
 SELECT * FROM t;
 |?c, ?s
 
--- 495 // fixed bug
+-- 504 // fixed bug
 BEGIN TRANSACTION;
 	CREATE TABLE t (c int, s string);
 COMMIT;
@@ -5534,31 +5532,30 @@
 SELECT * FROM t;
 |?c, ?s
 
--- 496 // fixed bug
+-- 505 // fixed bug
 BEGIN TRANSACTION;
 	CREATE INDEX x ON t (qty());
 COMMIT;
 ||only .* id
 
--- 497
+-- 506
 BEGIN TRANSACTION;
 	CREATE INDEX x ON t (qty);
 COMMIT;
 ||table.*not exist
 
--- 498
+-- 507
 BEGIN TRANSACTION;
 	CREATE TABLE t (c int);
 	CREATE INDEX x ON t (qty);
 COMMIT;
 ||column.*not exist
 
--- 499
+-- 508
 BEGIN TRANSACTION;
 	CREATE TABLE t (c int);
-	CREATE INDEX x ON t (id());
-	//CREATE INDEX y ON t (c);
-COMMIT;
-SELECT * FROM t;
-|?c
->>>>>>> 980f161c
+	//TODO CREATE INDEX x ON t (id());
+	//TODO CREATE INDEX y ON t (c);
+COMMIT;
+SELECT * FROM t;
+|?c