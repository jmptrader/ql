// Copyright (c) 2014 ql Authors. All rights reserved.
// Use of this source code is governed by a BSD-style
// license that can be found in the LICENSE file.

package ql

import (
	"bytes"
	"fmt"
	"strings"
	"sync"

	"github.com/cznic/strutil"
)

// NOTE: all stmt implementations must be safe for concurrent use by multiple
// goroutines.  If the exec method requires any execution domain local data,
// they must be held out of the implementing instance.
var (
	_ stmt = (*alterTableAddStmt)(nil)
	_ stmt = (*alterTableDropColumnStmt)(nil)
	_ stmt = (*createIndexStmt)(nil)
	_ stmt = (*createTableStmt)(nil)
	_ stmt = (*deleteStmt)(nil) //TODO optimizer plan
	_ stmt = (*dropIndexStmt)(nil)
	_ stmt = (*dropTableStmt)(nil)
	_ stmt = (*explainStmt)(nil)
	_ stmt = (*insertIntoStmt)(nil)
	_ stmt = (*selectStmt)(nil)
	_ stmt = (*truncateTableStmt)(nil)
	_ stmt = (*updateStmt)(nil) //TODO optimizer plan
	_ stmt = beginTransactionStmt{}
	_ stmt = commitStmt{}
	_ stmt = rollbackStmt{}
)

var (
	createColumn2 = mustCompile(`
		create table if not exists __Column2 (
			TableName string,
			Name string,
			NotNull bool,
			ConstraintExpr string,
			DefaultExpr string,
		);
		create index if not exists __Column2TableName on __Column2(TableName);
	`)

	insertColumn2 = mustCompile(`insert into __Column2 values($1, $2, $3, $4, $5)`)

	selectColumn2 = MustCompile(`
		select Name, NotNull, ConstraintExpr, DefaultExpr
		from __Column2
		where TableName == $1
	`)

	deleteColumn2 = mustCompile(`
		delete from __Column2
		where TableName == $1 && Name == $2
	`)

	createIndex2 = mustCompile(`
		// Index register 2.
		create table if not exists __Index2(
			TableName string,
			IndexName string,
			IsUnique  bool,
			IsSimple  bool,   // Just a column name or id().
			Root      int64,  // BTree handle
		);

		// Expressions for given index. Compared in order of id(__Index2_Expr).
		create table if not exists __Index2_Expr(
			Index2_ID int,
			Expr      string,
		);

		create index if not exists __xIndex2_TableName on __Index2(TableName);
		create unique index if not exists __xIndex2_IndexName on __Index2(IndexName);
		create index if not exists __xIndex2_ID on __Index2(id());
		create index if not exists __xIndex2_Expr_Index2_ID on __Index2_Expr(Index2_ID);
`)

	insertIndex2     = mustCompile("insert into __Index2 values($1, $2, $3, $4, $5)")
	insertIndex2Expr = mustCompile("insert into __Index2_Expr values($1, $2)")

	deleteIndex2ByIndexName = mustCompile(`
		delete from __Index2_Expr
		where Index2_ID in (
			select id() from __Index2 where IndexName == $1;
		);	

		delete from __Index2
		where IndexName == $1;
`)
	deleteIndex2ByTableName = mustCompile(`
		delete from __Index2_Expr
		where Index2_ID in (
			select id() from __Index2 where TableName == $1;
		);	

		delete from __Index2
		where TableName == $1;
`)
)

type stmt interface {
	// never invoked for
	// - beginTransactionStmt
	// - commitStmt
	// - rollbackStmt
	exec(ctx *execCtx) (Recordset, error)

	explain(ctx *execCtx, w strutil.Formatter)

	// return value ignored for
	// - beginTransactionStmt
	// - commitStmt
	// - rollbackStmt
	isUpdating() bool
	String() string
}

type execCtx struct { //LATER +shared temp
	db  *DB
	arg []interface{}
}

type explainStmt struct {
	s stmt
}

func (s *explainStmt) explain(ctx *execCtx, w strutil.Formatter) {
	for {
		x, ok := s.s.(*explainStmt)
		if !ok {
			s.s.explain(ctx, w)
			return
		}

		s = x
	}
}

func (e *explainStmt) String() string {
	return "EXPLAIN " + e.s.String()
}

func (e *explainStmt) isUpdating() bool { return false }

func (e *explainStmt) exec(ctx *execCtx) (_ Recordset, err error) {
	return recordset{ctx, &explainDefaultPlan{e.s}, ctx.db.cc}, nil
}

type updateStmt struct {
	tableName string
	list      []assignment
	where     expression
}

func (s *updateStmt) explain(ctx *execCtx, w strutil.Formatter) {
	w.Format("%s\n", s)
}

func (s *updateStmt) String() string {
	u := fmt.Sprintf("UPDATE %s", s.tableName)
	a := make([]string, len(s.list))
	for i, v := range s.list {
		a[i] = v.String()
	}
	w := ""
	if s.where != nil {
		w = fmt.Sprintf(" WHERE %s", s.where)
	}
	return fmt.Sprintf("%s %s%s;", u, strings.Join(a, ", "), w)
}

func (s *updateStmt) exec(ctx *execCtx) (_ Recordset, err error) {
	t, ok := ctx.db.root.tables[s.tableName]
	if !ok {
		return nil, fmt.Errorf("UPDATE: table %s does not exist", s.tableName)
	}

	tcols := make([]*col, len(s.list))
	for i, asgn := range s.list {
		col := findCol(t.cols, asgn.colName)
		if col == nil {
			return nil, fmt.Errorf("UPDATE: unknown column %s", asgn.colName)
		}
		tcols[i] = col
	}

	m := map[interface{}]interface{}{}
	var nh int64
	expr := s.where
	blobCols := t.blobCols()
	cc := ctx.db.cc
	var old []interface{}
	var touched []bool
	if t.hasIndices() {
		old = make([]interface{}, len(t.cols0))
		touched = make([]bool, len(t.cols0))
	}
	for h := t.head; h != 0; h = nh {
		// Read can return lazily expanded chunks
		data, err := t.store.Read(nil, h, t.cols...)
		if err != nil {
			return nil, err
		}

		nh = data[0].(int64)
		for _, col := range t.cols {
			m[col.name] = data[2+col.index]
		}
		id := data[1].(int64)
		m["$id"] = id
		if expr != nil {
			val, err := s.where.eval(ctx, m)
			if err != nil {
				return nil, err
			}

			if val == nil {
				continue
			}

			x, ok := val.(bool)
			if !ok {
				return nil, fmt.Errorf("invalid WHERE expression %s (value of type %T)", val, val)
			}

			if !x {
				continue
			}
		}

		// hit
		for _, ix := range t.indices2 {
			vlist, err := ix.eval(ctx, t.cols, id, data[2:])
			if err != nil {
				return nil, err
			}

			if err := ix.x.Delete(vlist, h); err != nil {
				return nil, err
			}
		}
		for i, asgn := range s.list {
			val, err := asgn.expr.eval(ctx, m)
			if err != nil {
				return nil, err
			}

			colIndex := tcols[i].index
			if t.hasIndices() {
				old[colIndex] = data[2+colIndex]
				touched[colIndex] = true
			}
			data[2+colIndex] = val
		}
		if err = typeCheck(data[2:], t.cols); err != nil {
			return nil, err
		}

		if err = t.checkConstraintsAndDefaults(ctx, data[2:], m); err != nil {
			return nil, err
		}

		for i, v := range t.indices {
			if i == 0 { // id() N/A
				continue
			}

			if v == nil || !touched[i-1] {
				continue
			}

			if err = v.x.Delete([]interface{}{old[i-1]}, h); err != nil {
				return nil, err
			}
		}

		if err = t.store.UpdateRow(h, blobCols, data...); err != nil { //LATER detect which blobs are actually affected
			return nil, err
		}

		for i, v := range t.indices {
			if i == 0 { // id() N/A
				continue
			}

			if v == nil || !touched[i-1] {
				continue
			}

			if err = v.x.Create([]interface{}{data[2+i-1]}, h); err != nil {
				return nil, err
			}
		}
		for _, ix := range t.indices2 {
			vlist, err := ix.eval(ctx, t.cols, id, data[2:])
			if err != nil {
				return nil, err
			}

			if err := ix.x.Create(vlist, h); err != nil {
				return nil, err
			}
		}

		cc.RowsAffected++
	}
	return
}

func (s *updateStmt) isUpdating() bool { return true }

type deleteStmt struct {
	tableName string
	where     expression
}

func (s *deleteStmt) explain(ctx *execCtx, w strutil.Formatter) {
	w.Format("%s\n", s)
}

func (s *deleteStmt) String() string {
	switch {
	case s.where == nil:
		return fmt.Sprintf("DELETE FROM %s;", s.tableName)
	default:
		return fmt.Sprintf("DELETE FROM %s WHERE %s;", s.tableName, s.where)
	}
}

func (s *deleteStmt) exec(ctx *execCtx) (_ Recordset, err error) {
	t, ok := ctx.db.root.tables[s.tableName]
	if !ok {
		return nil, fmt.Errorf("DELETE FROM: table %s does not exist", s.tableName)
	}

	m := map[interface{}]interface{}{}
	var ph, h, nh int64
	var data []interface{}
	blobCols := t.blobCols()
	cc := ctx.db.cc
	for h = t.head; h != 0; ph, h = h, nh {
		for i, v := range data {
			c, ok := v.(chunk)
			if !ok {
				continue
			}

			data[i] = c.b
		}
		// Read can return lazily expanded chunks
		data, err = t.store.Read(nil, h, t.cols...)
		if err != nil {
			return nil, err
		}

		nh = data[0].(int64)
		for _, col := range t.cols {
			m[col.name] = data[2+col.index]
		}
		id := data[1].(int64)
		m["$id"] = id
		val, err := s.where.eval(ctx, m)
		if err != nil {
			return nil, err
		}

		if val == nil {
			continue
		}

		x, ok := val.(bool)
		if !ok {
			return nil, fmt.Errorf("invalid WHERE expression %s (value of type %T)", val, val)
		}

		if !x {
			continue
		}

		// hit
		for i, v := range t.indices {
			if v == nil {
				continue
			}

			// overflow chunks left in place
			if err = v.x.Delete([]interface{}{data[i+1]}, h); err != nil {
				return nil, err
			}
		}
		for _, ix := range t.indices2 {
			vlist, err := ix.eval(ctx, t.cols, id, data[2:])
			if err != nil {
				return nil, err
			}

			if err := ix.x.Delete(vlist, h); err != nil {
				return nil, err
			}
		}

		// overflow chunks freed here
		if err = t.store.Delete(h, blobCols...); err != nil {
			return nil, err
		}

		cc.RowsAffected++
		switch {
		case ph == 0 && nh == 0: // "only"
			fallthrough
		case ph == 0 && nh != 0: // "first"
			if err = t.store.Update(t.hhead, nh); err != nil {
				return nil, err
			}

			t.head, h = nh, 0
		case ph != 0 && nh == 0: // "last"
			fallthrough
		case ph != 0 && nh != 0: // "inner"
			pdata, err := t.store.Read(nil, ph, t.cols...)
			if err != nil {
				return nil, err
			}

			for i, v := range pdata {
				if x, ok := v.(chunk); ok {
					pdata[i] = x.b
				}
			}
			pdata[0] = nh
			if err = t.store.Update(ph, pdata...); err != nil {
				return nil, err
			}

			h = ph
		}
	}

	return
}

func (s *deleteStmt) isUpdating() bool { return true }

type truncateTableStmt struct {
	tableName string
}

func (s *truncateTableStmt) explain(ctx *execCtx, w strutil.Formatter) {
	w.Format("%s\n", s)
}

func (s *truncateTableStmt) String() string { return fmt.Sprintf("TRUNCATE TABLE %s;", s.tableName) }

func (s *truncateTableStmt) exec(ctx *execCtx) (Recordset, error) {
	t, ok := ctx.db.root.tables[s.tableName]
	if !ok {
		return nil, fmt.Errorf("TRUNCATE TABLE: table %s does not exist", s.tableName)
	}

	return nil, t.truncate()
}

func (s *truncateTableStmt) isUpdating() bool { return true }

type dropIndexStmt struct {
	ifExists  bool
	indexName string
}

func (s *dropIndexStmt) explain(ctx *execCtx, w strutil.Formatter) {
	w.Format("%s\n", s)
}

func (s *dropIndexStmt) String() string { return fmt.Sprintf("DROP INDEX %s;", s.indexName) }

func (s *dropIndexStmt) exec(ctx *execCtx) (Recordset, error) {
	t, x := ctx.db.root.findIndexByName(s.indexName)
	if x == nil {
		if s.ifExists {
			return nil, nil
		}

		return nil, fmt.Errorf("DROP INDEX: index %s does not exist", s.indexName)
	}

	if ctx.db.hasAllIndex2() {
		if err := ctx.db.deleteIndex2ByIndexName(s.indexName); err != nil {
			return nil, err
		}
	}

	switch ix := x.(type) {
	case *indexedCol:
		for i, v := range t.indices {
			if v == nil || v.name != s.indexName {
				continue
			}

			return nil, t.dropIndex(i)
		}
	case *index2:
		delete(t.indices2, s.indexName)
		return nil, ix.x.Drop()
	}

	panic("internal error 058")
}

func (s *dropIndexStmt) isUpdating() bool { return true }

type dropTableStmt struct {
	ifExists  bool
	tableName string
}

func (s *dropTableStmt) explain(ctx *execCtx, w strutil.Formatter) {
	w.Format("%s\n", s)
}

func (s *dropTableStmt) String() string { return fmt.Sprintf("DROP TABLE %s;", s.tableName) }

func (s *dropTableStmt) exec(ctx *execCtx) (Recordset, error) {
	t, ok := ctx.db.root.tables[s.tableName]
	if !ok {
		if s.ifExists {
			return nil, nil
		}

		return nil, fmt.Errorf("DROP TABLE: table %s does not exist", s.tableName)
	}

	if ctx.db.hasAllIndex2() {
		if err := ctx.db.deleteIndex2ByTableName(s.tableName); err != nil {
			return nil, err
		}
	}

	return nil, ctx.db.root.dropTable(t)
}

func (s *dropTableStmt) isUpdating() bool { return true }

type alterTableDropColumnStmt struct {
	tableName, colName string
}

func (s *alterTableDropColumnStmt) explain(ctx *execCtx, w strutil.Formatter) {
	w.Format("%s\n", s)
}

func (s *alterTableDropColumnStmt) String() string {
	return fmt.Sprintf("ALTER TABLE %s DROP COLUMN %s;", s.tableName, s.colName)
}

func (s *alterTableDropColumnStmt) exec(ctx *execCtx) (Recordset, error) {
	t, ok := ctx.db.root.tables[s.tableName]
	if !ok {
		return nil, fmt.Errorf("ALTER TABLE: table %s does not exist", s.tableName)
	}

	cols := t.cols
	for _, c := range cols {
		if c.name == s.colName {
			if len(cols) == 1 {
				return nil, fmt.Errorf("ALTER TABLE %s DROP COLUMN: cannot drop the only column: %s", s.tableName, s.colName)
			}

			if _, ok := ctx.db.root.tables["__Column2"]; ok {
				if _, err := deleteColumn2.l[0].exec(&execCtx{db: ctx.db, arg: []interface{}{s.tableName, c.name}}); err != nil {
					return nil, err
				}
			}

			c.name = ""
			t.cols0[c.index].name = ""
			if t.hasIndices() {
				if len(t.indices) != 0 {
					if v := t.indices[c.index+1]; v != nil {
						if err := t.dropIndex(c.index + 1); err != nil {
							return nil, err
						}

						if ctx.db.hasAllIndex2() {
							if err := ctx.db.deleteIndex2ByIndexName(v.name); err != nil {
								return nil, err
							}
						}
					}
				}

				for nm, ix := range t.indices2 {
					for _, e := range ix.exprList {
						m := mentionedColumns(e)
						if _, ok := m[s.colName]; ok {
							if err := ctx.db.deleteIndex2ByIndexName(nm); err != nil {
								return nil, err
							}

							if err := ix.x.Drop(); err != nil {
								return nil, err
							}

							delete(t.indices2, nm)
							break
						}
					}
				}
			}
			if err := t.constraintsAndDefaults(ctx); err != nil {
				return nil, err
			}

			return nil, t.updated()
		}
	}

	return nil, fmt.Errorf("ALTER TABLE %s DROP COLUMN: column %s does not exist", s.tableName, s.colName)
}

func (s *alterTableDropColumnStmt) isUpdating() bool { return true }

type alterTableAddStmt struct {
	tableName string
	c         *col
}

func (s *alterTableAddStmt) explain(ctx *execCtx, w strutil.Formatter) {
	w.Format("%s\n", s)
}

func (s *alterTableAddStmt) String() string {
	r := fmt.Sprintf("ALTER TABLE %s ADD %s %s", s.tableName, s.c.name, typeStr(s.c.typ))
	c := s.c
	if x := c.constraint; x != nil { //TODO add (*col).String()
		switch e := x.expr; {
		case e != nil:
			r += " " + e.String()
		default:
			r += " NOT NULL"
		}
	}
	if x := c.dflt; x != nil {
		r += " DEFAULT " + x.String()
	}
	return r + ";"
}

func (s *alterTableAddStmt) exec(ctx *execCtx) (Recordset, error) {
	t, ok := ctx.db.root.tables[s.tableName]
	if !ok {
		return nil, fmt.Errorf("ALTER TABLE: table %s does not exist", s.tableName)
	}

	hasRecords := t.head != 0
	c := s.c
	if c.constraint != nil && hasRecords {
		return nil, fmt.Errorf("ALTER TABLE %s ADD %s: cannot add constrained column to table with existing data", s.tableName, c.name)
	}

	cols := t.cols
	for _, c := range cols {
		nm := c.name
		if nm == s.c.name {
			return nil, fmt.Errorf("ALTER TABLE %s ADD: column %s exists", s.tableName, nm)
		}
	}

	if len(t.indices) != 0 {
		t.indices = append(t.indices, nil)
		t.xroots = append(t.xroots, 0)
		if err := t.store.Update(t.hxroots, t.xroots...); err != nil {
			return nil, err
		}
	}

	if c.constraint != nil || c.dflt != nil {
		for _, s := range createColumn2.l {
			_, err := s.exec(&execCtx{db: ctx.db})
			if err != nil {
				return nil, err
			}
		}
		notNull := c.constraint != nil && c.constraint.expr == nil
		var co, d string
		if c.constraint != nil && c.constraint.expr != nil {
			co = c.constraint.expr.String()
		}
		if e := c.dflt; e != nil {
			d = e.String()
		}
		if _, err := insertColumn2.l[0].exec(&execCtx{db: ctx.db, arg: []interface{}{s.tableName, c.name, notNull, co, d}}); err != nil {
			return nil, err
		}
	}

	t.cols0 = append(t.cols0, s.c)
	if err := t.constraintsAndDefaults(ctx); err != nil {
		return nil, err
	}

	return nil, t.updated()
}

func (s *alterTableAddStmt) isUpdating() bool { return true }

type selectStmt struct {
	distinct      bool
	flds          []*fld
	from          *joinRset
	group         *groupByRset
	hasAggregates bool
	limit         *limitRset
	mu            sync.Mutex
	offset        *offsetRset
	order         *orderByRset
	where         *whereRset
}

func (s *selectStmt) explain(ctx *execCtx, w strutil.Formatter) {
	p, err := s.plan(ctx)
	if err != nil {
		w.Format("ERROR: %v\n", err)
		return
	}

	p.explain(w)
}

func (s *selectStmt) String() string {
	var b bytes.Buffer
	b.WriteString("SELECT")
	if s.distinct {
		b.WriteString(" DISTINCT")
	}
	switch {
	case len(s.flds) == 0:
		b.WriteString(" *")
	default:
		a := make([]string, len(s.flds))
		for i, v := range s.flds {
			s := v.expr.String()
			if v.name != "" && v.name != s {
				s += " AS " + v.name
			}
			a[i] = s
		}
		b.WriteString(" " + strings.Join(a, ", "))
	}
	b.WriteString(" FROM ")
	b.WriteString(s.from.String())
	if s.where != nil {
		b.WriteString(" WHERE ")
		b.WriteString(s.where.expr.String())
	}
	if s.group != nil {
		b.WriteString(" GROUP BY ")
		b.WriteString(strings.Join(s.group.colNames, ", "))
	}
	if s.order != nil {
		b.WriteString(" ORDER BY ")
		b.WriteString(s.order.String())
	}
	if s.limit != nil {
		b.WriteString(" LIMIT ")
		b.WriteString(s.limit.expr.String())
	}
	if s.offset != nil {
		b.WriteString(" OFFSET ")
		b.WriteString(s.offset.expr.String())
	}
	b.WriteRune(';')
	return b.String()
}

func (s *selectStmt) plan(ctx *execCtx) (plan, error) { //LATER overlapping goroutines/pipelines
	r, err := s.from.plan(ctx)
	if err != nil {
		return nil, err
	}

	if w := s.where; w != nil {
		if r, err = (&whereRset{expr: w.expr, src: r}).plan(ctx); err != nil {
			return nil, err
		}
	}
	switch {
	case !s.hasAggregates && s.group == nil: // nop
	case !s.hasAggregates && s.group != nil:
		if r, err = (&groupByRset{colNames: s.group.colNames, src: r}).plan(ctx); err != nil {
			return nil, err
		}
	case s.hasAggregates && s.group == nil:
		if r, err = (&groupByRset{src: r}).plan(ctx); err != nil {
			return nil, err
		}
	case s.hasAggregates && s.group != nil:
		if r, err = (&groupByRset{colNames: s.group.colNames, src: r}).plan(ctx); err != nil {
			return nil, err
		}
	}
	if r, err = (&selectRset{flds: s.flds, src: r}).plan(ctx); err != nil {
		return nil, err
	}

	if s.distinct {
		if r, err = (&distinctRset{src: r}).plan(ctx); err != nil {
			return nil, err
		}
	}
	if s := s.order; s != nil {
		if r, err = (&orderByRset{asc: s.asc, by: s.by, src: r}).plan(ctx); err != nil {
			return nil, err
		}
	}
	if s := s.offset; s != nil {
		if r, err = (&offsetRset{s.expr, r}).plan(ctx); err != nil {
			return nil, err
		}
	}
	if s := s.limit; s != nil {
		if r, err = (&limitRset{s.expr, r}).plan(ctx); err != nil {
			return nil, err
		}
	}
	return r, nil
}

func (s *selectStmt) exec(ctx *execCtx) (rs Recordset, err error) {
	r, err := s.plan(ctx)
	if err != nil {
		return nil, err
	}

	return recordset{ctx, r, nil}, nil
}

func (s *selectStmt) isUpdating() bool { return false }

type insertIntoStmt struct {
	colNames  []string
	lists     [][]expression
	sel       *selectStmt
	tableName string
}

func (s *insertIntoStmt) explain(ctx *execCtx, w strutil.Formatter) {
	w.Format("%s\n", s)
}

func (s *insertIntoStmt) String() string {
	cn := ""
	if len(s.colNames) != 0 {
		cn = fmt.Sprintf(" (%s)", strings.Join(s.colNames, ", "))
	}
	switch {
	case s.sel != nil:
		return fmt.Sprintf("INSERT INTO %s%s %s;", s.tableName, cn, s.sel)
	default:
		a := make([]string, len(s.lists))
		for i, v := range s.lists {
			b := make([]string, len(v))
			for i, v := range v {
				b[i] = v.String()
			}
			a[i] = fmt.Sprintf("(%s)", strings.Join(b, ", "))
		}
		return fmt.Sprintf("INSERT INTO %s%s VALUES %s;", s.tableName, cn, strings.Join(a, ", "))
	}
}

<<<<<<< HEAD
func (s *insertIntoStmt) execSelect(t *table, cols []*col, ctx *execCtx) (_ Recordset, err error) {
	r := s.sel.exec0()
	ok := false
=======
func (s *insertIntoStmt) execSelect(t *table, cols []*col, ctx *execCtx, constraints []*constraint, defaults []expression) (Recordset, error) {
	r, err := s.sel.plan(ctx)
	if err != nil {
		return nil, err
	}

>>>>>>> c29a166d
	h := t.head
	data0 := make([]interface{}, len(t.cols0)+2)
	cc := ctx.db.cc
	m := map[interface{}]interface{}{}
<<<<<<< HEAD
	if err = r.do(ctx, false, func(id interface{}, data []interface{}) (more bool, err error) {
		if ok {
			for i, d := range data {
				data0[cols[i].index+2] = d
			}
			if err = typeCheck(data0[2:], cols); err != nil {
				return
			}

			if err = t.checkConstraintsAndDefaults(ctx, data0[2:], m); err != nil {
				return false, err
			}
=======
	if err = r.do(ctx, func(_ interface{}, data []interface{}) (bool, error) {
		for i, d := range data {
			data0[cols[i].index+2] = d
		}
		if err = typeCheck(data0[2:], cols); err != nil {
			return false, err
		}
>>>>>>> c29a166d

		if len(constraints) != 0 { // => len(defaults) != 0 as well
			if err = checkConstraintsAndDefaults(ctx, data0[2:], t.cols, m, constraints, defaults); err != nil {
				return false, err
			}
		}

		id, err := t.store.ID()
		if err != nil {
			return false, err
		}

		data0[0] = h
		data0[1] = id

		// Any overflow chunks are written here.
		if h, err = t.store.Create(data0...); err != nil {
			return false, err
		}

		for i, v := range t.indices {
			if v == nil {
				continue
			}

			// Any overflow chunks are shared with the BTree key
			if err = v.x.Create([]interface{}{data0[i+1]}, h); err != nil {
				return false, err
			}
		}
		for _, ix := range t.indices2 {
			vlist, err := ix.eval(ctx, t.cols, id, data0[2:])
			if err != nil {
				return false, err
			}

			if err := ix.x.Create(vlist, h); err != nil {
				return false, err
			}
		}

		cc.RowsAffected++
		ctx.db.root.lastInsertID = id
		return true, nil
	}); err != nil {
		return nil, err
	}

	t.head = h
	return nil, t.store.Update(t.hhead, h)
}

<<<<<<< HEAD
var (
	selectColumn2 = MustCompile(`
		select Name, NotNull, ConstraintExpr, DefaultExpr
		from __Column2
		where TableName == $1
	`)
)

func (s *insertIntoStmt) exec(ctx *execCtx) (_ Recordset, err error) {
=======
func constraintsAndDefaults(ctx *execCtx, table string) (constraints []*constraint, defaults []expression, _ error) {
	if isSystemName[table] {
		return nil, nil, nil
	}

	_, ok := ctx.db.root.tables["__Column2"]
	if !ok {
		return nil, nil, nil
	}

	t, ok := ctx.db.root.tables[table]
	if !ok {
		return nil, nil, fmt.Errorf("table %q does not exist", table)
	}

	cols := t.cols
	constraints = make([]*constraint, len(cols))
	defaults = make([]expression, len(cols))
	arg := []interface{}{table}
	rs, err := selectColumn2.l[0].exec(&execCtx{db: ctx.db, arg: arg})
	if err != nil {
		return nil, nil, err
	}

	var rows [][]interface{}
	if err := rs.(recordset).do(
		&execCtx{db: ctx.db, arg: arg},
		func(id interface{}, data []interface{}) (bool, error) {
			rows = append(rows, data)
			return true, nil
		},
	); err != nil {
		return nil, nil, err
	}

	for _, row := range rows {
		nm := row[0].(string)
		nonNull := row[1].(bool)
		cexpr := row[2].(string)
		dexpr := row[3].(string)
		for i, c := range cols {
			if c.name == nm {
				var co *constraint
				if nonNull || cexpr != "" {
					co = &constraint{}
					if cexpr != "" {
						if co.expr, err = ctx.db.str2expr(cexpr); err != nil {
							return nil, nil, fmt.Errorf("constraint %q: %v", cexpr, err)
						}
					}
				}
				constraints[i] = co
				if dexpr != "" {
					if defaults[i], err = ctx.db.str2expr(dexpr); err != nil {
						return nil, nil, fmt.Errorf("constraint %q: %v", dexpr, err)
					}
				}
			}
		}
	}
	return constraints, defaults, nil
}

func checkConstraintsAndDefaults(
	ctx *execCtx,
	row []interface{},
	cols []*col,
	m map[interface{}]interface{},
	constraints []*constraint,
	defaults []expression) error {

	// 1.
	for _, c := range cols {
		m[c.name] = row[c.index]
	}

	// 2.
	for i, c := range cols {
		val := row[c.index]
		expr := defaults[i]
		if val != nil || expr == nil {
			continue
		}

		dval, err := expr.eval(ctx, m)
		if err != nil {
			return err
		}

		row[c.index] = dval
		if err = typeCheck(row, []*col{c}); err != nil {
			return err
		}
	}

	// 3.
	for _, c := range cols {
		m[c.name] = row[c.index]
	}

	// 4.
	for i, c := range cols {
		constraint := constraints[i]
		if constraint == nil {
			continue
		}

		val := row[c.index]
		expr := constraint.expr
		if expr == nil { // Constraint: NOT NULL
			if val == nil {
				return fmt.Errorf("column %s: constraint violation: NOT NULL", c.name)
			}

			continue
		}

		// Constraint is an expression
		cval, err := expr.eval(ctx, m)
		if err != nil {
			return err
		}

		if cval == nil {
			return fmt.Errorf("column %s: constraint violation: %s", c.name, expr)
		}

		bval, ok := cval.(bool)
		if !ok {
			return fmt.Errorf("column %s: non bool constraint expression: %s", c.name, expr)
		}

		if !bval {
			return fmt.Errorf("column %s: constraint violation: %s", c.name, expr)
		}
	}

	return nil
}

func (s *insertIntoStmt) exec(ctx *execCtx) (Recordset, error) {
>>>>>>> c29a166d
	t, ok := ctx.db.root.tables[s.tableName]
	if !ok {
		return nil, fmt.Errorf("INSERT INTO %s: table does not exist", s.tableName)
	}

	var cols []*col
	switch len(s.colNames) {
	case 0:
		cols = t.cols
	default:
		for _, colName := range s.colNames {
			if col := findCol(t.cols, colName); col != nil {
				cols = append(cols, col)
				continue
			}

			return nil, fmt.Errorf("INSERT INTO %s: unknown column %s", s.tableName, colName)
		}
	}

	if s.sel != nil {
		return s.execSelect(t, cols, ctx)
	}

	for _, list := range s.lists {
		if g, e := len(list), len(cols); g != e {
			return nil, fmt.Errorf("INSERT INTO %s: expected %d value(s), have %d", s.tableName, e, g)
		}
	}

	root := ctx.db.root
	cc := ctx.db.cc
	r := make([]interface{}, len(t.cols0))
	m := map[interface{}]interface{}{}
	for _, list := range s.lists {
		for i, expr := range list {
			val, err := expr.eval(ctx, m)
			if err != nil {
				return nil, err
			}

			r[cols[i].index] = val
		}
		if err = typeCheck(r, cols); err != nil {
			return nil, err
		}

		if err = t.checkConstraintsAndDefaults(ctx, r, m); err != nil {
			return nil, err
		}

		id, err := t.addRecord(ctx, r)
		if err != nil {
			return nil, err
		}

		cc.RowsAffected++
		root.lastInsertID = id
	}
	return nil, nil
}

func (s *insertIntoStmt) isUpdating() bool { return true }

type beginTransactionStmt struct{}

func (s beginTransactionStmt) explain(ctx *execCtx, w strutil.Formatter) {
	w.Format("%s\n", s)
}

func (beginTransactionStmt) String() string { return "BEGIN TRANSACTION;" }
func (beginTransactionStmt) exec(*execCtx) (Recordset, error) {
	panic("internal error 059")
}
func (beginTransactionStmt) isUpdating() bool {
	panic("internal error 060")
}

type commitStmt struct{}

func (s commitStmt) explain(ctx *execCtx, w strutil.Formatter) {
	w.Format("%s\n", s)
}

func (commitStmt) String() string { return "COMMIT;" }
func (commitStmt) exec(*execCtx) (Recordset, error) {
	panic("internal error 061")
}
func (commitStmt) isUpdating() bool {
	panic("internal error 062")
}

type rollbackStmt struct{}

func (s rollbackStmt) explain(ctx *execCtx, w strutil.Formatter) {
	w.Format("%s\n", s)
}

func (rollbackStmt) String() string { return "ROLLBACK;" }
func (rollbackStmt) exec(*execCtx) (Recordset, error) {
	panic("internal error 063")
}
func (rollbackStmt) isUpdating() bool {
	panic("internal error 064")
}

type createIndexStmt struct {
	colName     string // alt. "id()" for simple index on id()
	ifNotExists bool
	indexName   string
	tableName   string
	unique      bool
	exprList    []expression
}

func (s *createIndexStmt) explain(ctx *execCtx, w strutil.Formatter) {
	w.Format("%s\n", s)
}

func (s *createIndexStmt) isSimpleIndex() bool { return s.colName != "" }

func (s *createIndexStmt) String() string {
	u := ""
	if s.unique {
		u = "UNIQUE "
	}
	e := ""
	if s.ifNotExists {
		e = "IF NOT EXISTS "
	}
	expr := s.colName
	if !s.isSimpleIndex() {
		var a []string
		for _, v := range s.exprList {
			a = append(a, v.String())
		}
		expr = strings.Join(a, ", ")
	}
	return fmt.Sprintf("CREATE %sINDEX %s%s ON %s (%s);", u, e, s.indexName, s.tableName, expr)
}

func (s *createIndexStmt) exec(ctx *execCtx) (Recordset, error) {
	root := ctx.db.root
	if t, i := root.findIndexByName(s.indexName); i != nil {
		if s.ifNotExists {
			return nil, nil
		}

		return nil, fmt.Errorf("CREATE INDEX: table %s already has an index named %s", t.name, s.indexName)
	}

	if root.tables[s.indexName] != nil {
		return nil, fmt.Errorf("CREATE INDEX: index name collision with existing table: %s", s.indexName)
	}

	t, ok := root.tables[s.tableName]
	if !ok {
		return nil, fmt.Errorf("CREATE INDEX: table does not exist %s", s.tableName)
	}

	if findCol(t.cols, s.indexName) != nil {
		return nil, fmt.Errorf("CREATE INDEX: index name collision with existing column: %s", s.indexName)
	}

	var h int64
	var err error
	switch {
	case s.isSimpleIndex():
		colIndex := -1
		if s.colName != "id()" {
			c := findCol(t.cols, s.colName)
			if c == nil {
				return nil, fmt.Errorf("CREATE INDEX: column does not exist: %s", s.colName)
			}

			colIndex = c.index
		}

		if h, err = t.addIndex(s.unique, s.indexName, colIndex); err != nil {
			return nil, fmt.Errorf("CREATE INDEX: %v", err)
		}

		if err = t.updated(); err != nil {
			return nil, err
		}
	default:
		for _, e := range s.exprList {
			m := mentionedColumns(e)
			for colName := range m {
				c := findCol(t.cols, colName)
				if c == nil {
					return nil, fmt.Errorf("CREATE INDEX: column does not exist: %s", colName)
				}
			}
		}
		if h, err = t.addIndex2(ctx, s.unique, s.indexName, s.exprList); err != nil {
			return nil, fmt.Errorf("CREATE INDEX: %v", err)
		}
	}

	switch ctx.db.hasIndex2 {
	case 0:
		if err := ctx.db.createIndex2(); err != nil {
			return nil, err
		}

		if s.isSimpleIndex() {
			return nil, nil
		}
	case 1:
		return nil, nil
	case 2:
		if s.isSimpleIndex() {
			return nil, ctx.db.insertIndex2(s.tableName, s.indexName, []string{s.colName}, s.unique, true, h)
		}
	default:
		panic("internal error 011")
	}

	exprList := make([]string, 0, len(s.exprList))
	for _, e := range s.exprList {
		exprList = append(exprList, e.String())
	}
	return nil, ctx.db.insertIndex2(s.tableName, s.indexName, exprList, s.unique, false, h)
}

func (s *createIndexStmt) isUpdating() bool { return true }

type createTableStmt struct {
	ifNotExists bool
	tableName   string
	cols        []*col
}

func (s *createTableStmt) explain(ctx *execCtx, w strutil.Formatter) {
	w.Format("%s\n", s)
}

func (s *createTableStmt) String() string {
	a := make([]string, len(s.cols))
	for i, v := range s.cols {
		var c, d string
		if x := v.constraint; x != nil {
			switch e := x.expr; {
			case e != nil:
				c = " " + e.String()
			default:
				c = " NOT NULL"
			}
		}
		if x := v.dflt; x != nil {
			d = " DEFAULT " + x.String()
		}
		a[i] = fmt.Sprintf("%s %s%s%s", v.name, typeStr(v.typ), c, d)
	}
	e := ""
	if s.ifNotExists {
		e = "IF NOT EXISTS "
	}
	return fmt.Sprintf("CREATE TABLE %s%s (%s);", e, s.tableName, strings.Join(a, ", "))
}

func (s *createTableStmt) exec(ctx *execCtx) (_ Recordset, err error) {
	var cols []*col
	for _, v := range s.cols {
		cols = append(cols, v.clone())
	}
	root := ctx.db.root
	if _, ok := root.tables[s.tableName]; ok {
		if s.ifNotExists {
			return nil, nil
		}

		return nil, fmt.Errorf("CREATE TABLE: table exists %s", s.tableName)
	}

	if t, x := root.findIndexByName(s.tableName); x != nil {
		return nil, fmt.Errorf("CREATE TABLE: table %s has index %s", t.name, s.tableName)
	}

	m := map[string]bool{}
	mustCreateColumn2 := true
	for i, c := range cols {
		nm := c.name
		if m[nm] {
			return nil, fmt.Errorf("CREATE TABLE: duplicate column %s", nm)
		}

		m[nm] = true
		c.index = i
		if c.constraint != nil || c.dflt != nil {
			if mustCreateColumn2 {
				for _, s := range createColumn2.l {
					_, err := s.exec(&execCtx{db: ctx.db})
					if err != nil {
						return nil, err
					}
				}
			}

			mustCreateColumn2 = false
			notNull := c.constraint != nil && c.constraint.expr == nil
			var co, d string
			if c.constraint != nil && c.constraint.expr != nil {
				co = c.constraint.expr.String()
			}
			if e := c.dflt; e != nil {
				d = e.String()
			}
			if _, err := insertColumn2.l[0].exec(&execCtx{db: ctx.db, arg: []interface{}{s.tableName, c.name, notNull, co, d}}); err != nil {
				return nil, err
			}
		}
	}
<<<<<<< HEAD
	t, err := root.createTable(s.tableName, s.cols)
	if err != nil {
		return nil, err
	}

	return nil, t.constraintsAndDefaults(ctx)
=======
	_, err = root.createTable(s.tableName, cols)
	return
>>>>>>> c29a166d
}

func (s *createTableStmt) isUpdating() bool { return true }<|MERGE_RESOLUTION|>--- conflicted
+++ resolved
@@ -874,23 +874,13 @@
 	}
 }
 
-<<<<<<< HEAD
 func (s *insertIntoStmt) execSelect(t *table, cols []*col, ctx *execCtx) (_ Recordset, err error) {
 	r := s.sel.exec0()
 	ok := false
-=======
-func (s *insertIntoStmt) execSelect(t *table, cols []*col, ctx *execCtx, constraints []*constraint, defaults []expression) (Recordset, error) {
-	r, err := s.sel.plan(ctx)
-	if err != nil {
-		return nil, err
-	}
-
->>>>>>> c29a166d
 	h := t.head
 	data0 := make([]interface{}, len(t.cols0)+2)
 	cc := ctx.db.cc
 	m := map[interface{}]interface{}{}
-<<<<<<< HEAD
 	if err = r.do(ctx, false, func(id interface{}, data []interface{}) (more bool, err error) {
 		if ok {
 			for i, d := range data {
@@ -903,15 +893,6 @@
 			if err = t.checkConstraintsAndDefaults(ctx, data0[2:], m); err != nil {
 				return false, err
 			}
-=======
-	if err = r.do(ctx, func(_ interface{}, data []interface{}) (bool, error) {
-		for i, d := range data {
-			data0[cols[i].index+2] = d
-		}
-		if err = typeCheck(data0[2:], cols); err != nil {
-			return false, err
-		}
->>>>>>> c29a166d
 
 		if len(constraints) != 0 { // => len(defaults) != 0 as well
 			if err = checkConstraintsAndDefaults(ctx, data0[2:], t.cols, m, constraints, defaults); err != nil {
@@ -964,7 +945,6 @@
 	return nil, t.store.Update(t.hhead, h)
 }
 
-<<<<<<< HEAD
 var (
 	selectColumn2 = MustCompile(`
 		select Name, NotNull, ConstraintExpr, DefaultExpr
@@ -974,149 +954,6 @@
 )
 
 func (s *insertIntoStmt) exec(ctx *execCtx) (_ Recordset, err error) {
-=======
-func constraintsAndDefaults(ctx *execCtx, table string) (constraints []*constraint, defaults []expression, _ error) {
-	if isSystemName[table] {
-		return nil, nil, nil
-	}
-
-	_, ok := ctx.db.root.tables["__Column2"]
-	if !ok {
-		return nil, nil, nil
-	}
-
-	t, ok := ctx.db.root.tables[table]
-	if !ok {
-		return nil, nil, fmt.Errorf("table %q does not exist", table)
-	}
-
-	cols := t.cols
-	constraints = make([]*constraint, len(cols))
-	defaults = make([]expression, len(cols))
-	arg := []interface{}{table}
-	rs, err := selectColumn2.l[0].exec(&execCtx{db: ctx.db, arg: arg})
-	if err != nil {
-		return nil, nil, err
-	}
-
-	var rows [][]interface{}
-	if err := rs.(recordset).do(
-		&execCtx{db: ctx.db, arg: arg},
-		func(id interface{}, data []interface{}) (bool, error) {
-			rows = append(rows, data)
-			return true, nil
-		},
-	); err != nil {
-		return nil, nil, err
-	}
-
-	for _, row := range rows {
-		nm := row[0].(string)
-		nonNull := row[1].(bool)
-		cexpr := row[2].(string)
-		dexpr := row[3].(string)
-		for i, c := range cols {
-			if c.name == nm {
-				var co *constraint
-				if nonNull || cexpr != "" {
-					co = &constraint{}
-					if cexpr != "" {
-						if co.expr, err = ctx.db.str2expr(cexpr); err != nil {
-							return nil, nil, fmt.Errorf("constraint %q: %v", cexpr, err)
-						}
-					}
-				}
-				constraints[i] = co
-				if dexpr != "" {
-					if defaults[i], err = ctx.db.str2expr(dexpr); err != nil {
-						return nil, nil, fmt.Errorf("constraint %q: %v", dexpr, err)
-					}
-				}
-			}
-		}
-	}
-	return constraints, defaults, nil
-}
-
-func checkConstraintsAndDefaults(
-	ctx *execCtx,
-	row []interface{},
-	cols []*col,
-	m map[interface{}]interface{},
-	constraints []*constraint,
-	defaults []expression) error {
-
-	// 1.
-	for _, c := range cols {
-		m[c.name] = row[c.index]
-	}
-
-	// 2.
-	for i, c := range cols {
-		val := row[c.index]
-		expr := defaults[i]
-		if val != nil || expr == nil {
-			continue
-		}
-
-		dval, err := expr.eval(ctx, m)
-		if err != nil {
-			return err
-		}
-
-		row[c.index] = dval
-		if err = typeCheck(row, []*col{c}); err != nil {
-			return err
-		}
-	}
-
-	// 3.
-	for _, c := range cols {
-		m[c.name] = row[c.index]
-	}
-
-	// 4.
-	for i, c := range cols {
-		constraint := constraints[i]
-		if constraint == nil {
-			continue
-		}
-
-		val := row[c.index]
-		expr := constraint.expr
-		if expr == nil { // Constraint: NOT NULL
-			if val == nil {
-				return fmt.Errorf("column %s: constraint violation: NOT NULL", c.name)
-			}
-
-			continue
-		}
-
-		// Constraint is an expression
-		cval, err := expr.eval(ctx, m)
-		if err != nil {
-			return err
-		}
-
-		if cval == nil {
-			return fmt.Errorf("column %s: constraint violation: %s", c.name, expr)
-		}
-
-		bval, ok := cval.(bool)
-		if !ok {
-			return fmt.Errorf("column %s: non bool constraint expression: %s", c.name, expr)
-		}
-
-		if !bval {
-			return fmt.Errorf("column %s: constraint violation: %s", c.name, expr)
-		}
-	}
-
-	return nil
-}
-
-func (s *insertIntoStmt) exec(ctx *execCtx) (Recordset, error) {
->>>>>>> c29a166d
 	t, ok := ctx.db.root.tables[s.tableName]
 	if !ok {
 		return nil, fmt.Errorf("INSERT INTO %s: table does not exist", s.tableName)
@@ -1431,17 +1268,12 @@
 			}
 		}
 	}
-<<<<<<< HEAD
 	t, err := root.createTable(s.tableName, s.cols)
 	if err != nil {
 		return nil, err
 	}
 
 	return nil, t.constraintsAndDefaults(ctx)
-=======
-	_, err = root.createTable(s.tableName, cols)
-	return
->>>>>>> c29a166d
 }
 
 func (s *createTableStmt) isUpdating() bool { return true }